--- conflicted
+++ resolved
@@ -132,11 +132,8 @@
     use std::io;
 
     use super::*;
-<<<<<<< HEAD
-=======
     #[allow(unused_imports)]
     use super::super::errors::*;
->>>>>>> 867b2ca9
     use super::super::testfixtures::ScratchArchive;
     use super::super::{BandId, Report};
 
