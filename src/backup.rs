--- conflicted
+++ resolved
@@ -42,29 +42,15 @@
     }
 
     pub fn backup(&self, archive_path: &Path, source: &Path, report: &Report) -> Result<()> {
-<<<<<<< HEAD
-        let archive = try!(Archive::open(archive_path, &report));
-        let band = try!(archive.create_band(&report));
-
-=======
         let archive = Archive::open(archive_path, &report)?;
         let band = archive.create_band(&report)?;
->>>>>>> 5e0044ba
         let mut backup = Backup {
             block_dir: band.block_dir(),
             index_builder: band.index_builder(),
             report: report.clone(),
         };
-<<<<<<< HEAD
-
-        let source_iter = sources::iter(source, report, &self.excludes)?;
-
-        for entry in source_iter {
-            try!(backup.store_one_source_entry(&entry?));
-=======
-        for entry in sources::iter(source, report)? {
+        for entry in sources::iter(source, report, &self.excludes)? {
             backup.store_one_source_entry(&entry?)?;
->>>>>>> 5e0044ba
         }
         backup.index_builder.finish_hunk(report)?;
         band.close(&backup.report)?;
@@ -166,7 +152,7 @@
         let band = af.open_band(&band_ids[0], &report).unwrap();
         assert!(band.is_closed().unwrap());
 
-        let index_entries = band.index_iter(&report, &excludes::excludes_nothing())
+        let index_entries = band.index_iter(&excludes::excludes_nothing(), &report)
             .unwrap()
             .filter_map(|i| i.ok())
             .collect::<Vec<index::Entry>>();
@@ -179,7 +165,6 @@
     }
 
     #[test]
-<<<<<<< HEAD
     pub fn excludes() {
         let af = ScratchArchive::new();
         let srcdir = TreeFixture::new();
@@ -199,14 +184,16 @@
             .backup(af.path(), srcdir.path(), &report)
             .unwrap();
 
-        assert_eq!(1, report.borrow_counts().get_count("block"));
-        assert_eq!(1, report.borrow_counts().get_count("file"));
-        assert_eq!(2, report.borrow_counts().get_count("dir"));
-        assert_eq!(0, report.borrow_counts().get_count("symlink"));
-        assert_eq!(0, report.borrow_counts().get_count("skipped.unsupported_file_kind"));
-        assert_eq!(4, report.borrow_counts().get_count("skipped.excluded.files"));
-        assert_eq!(1, report.borrow_counts().get_count("skipped.excluded.directories"));
-=======
+        assert_eq!(1, report.get_count("block.write"));
+        assert_eq!(1, report.get_count("file"));
+        assert_eq!(2, report.get_count("dir"));
+        assert_eq!(0, report.get_count("symlink"));
+        assert_eq!(0, report.get_count("skipped.unsupported_file_kind"));
+        assert_eq!(4, report.get_count("skipped.excluded.files"));
+        assert_eq!(1, report.get_count("skipped.excluded.directories"));
+    }
+
+    #[test]
     pub fn empty_file_uses_zero_blocks() {
         let af = ScratchArchive::new();
         let srcdir = TreeFixture::new();
@@ -219,12 +206,11 @@
 
         // Read back the empty file
         let st = af.stored_tree(&None, &report).unwrap();
-        let empty_entry = st.index_iter(&report).unwrap()
+        let empty_entry = st.index_iter(&excludes::excludes_nothing(), &report).unwrap()
             .map(|i| i.unwrap())
             .find(|ref i| {i.apath == "/empty"})
             .expect("found one entry");
         let sf = st.file_contents(&empty_entry, &report).unwrap();
         assert_eq!(0, sf.count(), "reading empty file has zero chunks");
->>>>>>> 5e0044ba
     }
 }